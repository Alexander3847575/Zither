--- conflicted
+++ resolved
@@ -36,7 +36,7 @@
     },
   });
 
-<<<<<<< HEAD
+
   mainWindow.maximize();
 
   mainWindow.on("resize", function () {
@@ -44,8 +44,6 @@
     var width = size[0];
     var height = size[1];
   });
-=======
->>>>>>> 98835f49
 
   // and load the index.html of the app.
   if (MAIN_WINDOW_VITE_DEV_SERVER_URL) {

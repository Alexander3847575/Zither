const { contextBridge, ipcRenderer } = require('electron');

contextBridge.exposeInMainWorld('storage', {
  set: async (key, value) => ipcRenderer.invoke('store:set', key, value),
  get: async (key) => ipcRenderer.invoke('store:get', key),
});

// Expose a secure file-read API that delegates to the main process.
// Usage in renderer: window.api.readLocalFile(relativePathOrAbsolute)
contextBridge.exposeInMainWorld('api', {
  readLocalFile: async (filePath) => {
    // minimal validation: ensure a non-empty string
    if (typeof filePath !== 'string' || filePath.length === 0) {
      throw new Error('invalid_path');
    }
    return ipcRenderer.invoke('file:read', filePath);
<<<<<<< HEAD
  },
  // Python API controls
  startPythonAPI: async () => ipcRenderer.invoke('python-api:start'),
  stopPythonAPI: async () => ipcRenderer.invoke('python-api:stop'),
  pythonAPIStatus: async () => ipcRenderer.invoke('python-api:status'),
  clusterTabs: async (tabs) => ipcRenderer.invoke('python-api:cluster-tabs', tabs)
=======
  }
});

// Expose view APIs for embedding BrowserViews managed in the main process
contextBridge.exposeInMainWorld('viewApi', {
  createView: async (id, url, bounds) => ipcRenderer.invoke('view:create', id, url, bounds),
  updateView: async (id, bounds) => ipcRenderer.invoke('view:update', id, bounds),
  destroyView: async (id) => ipcRenderer.invoke('view:destroy', id),
>>>>>>> ac92b278
});<|MERGE_RESOLUTION|>--- conflicted
+++ resolved
@@ -14,15 +14,12 @@
       throw new Error('invalid_path');
     }
     return ipcRenderer.invoke('file:read', filePath);
-<<<<<<< HEAD
   },
   // Python API controls
   startPythonAPI: async () => ipcRenderer.invoke('python-api:start'),
   stopPythonAPI: async () => ipcRenderer.invoke('python-api:stop'),
   pythonAPIStatus: async () => ipcRenderer.invoke('python-api:status'),
   clusterTabs: async (tabs) => ipcRenderer.invoke('python-api:cluster-tabs', tabs)
-=======
-  }
 });
 
 // Expose view APIs for embedding BrowserViews managed in the main process
@@ -30,5 +27,4 @@
   createView: async (id, url, bounds) => ipcRenderer.invoke('view:create', id, url, bounds),
   updateView: async (id, bounds) => ipcRenderer.invoke('view:update', id, bounds),
   destroyView: async (id) => ipcRenderer.invoke('view:destroy', id),
->>>>>>> ac92b278
 });
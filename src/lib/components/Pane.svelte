--- conflicted
+++ resolved
@@ -2,13 +2,8 @@
     import { getContext, onDestroy, onMount } from "svelte";
     import { cubicIn, elasticOut, quartOut } from "svelte/easing";
     import { Tween } from "svelte/motion";
-<<<<<<< HEAD
-    import { marked }from 'marked';
+    import { marked } from 'marked';
     import type { ChunkManager } from "$lib/framework/chunkManager";
-=======
-    import { marked } from 'marked';
-  import type { ChunkManager } from "$lib/framework/chunkManager";
->>>>>>> dbee8270
 
     const PaneState = {
 		Default: "Default",
@@ -255,7 +250,6 @@
         }
     }
 
-<<<<<<< HEAD
     function onPaneWidthInput(e: Event) {
         const v = Number((e.target as HTMLInputElement).value);
         if (!Number.isNaN(v) && v > 0) {
@@ -269,7 +263,9 @@
         if (!Number.isNaN(v) && v > 0) {
             paneData.paneSize[1] = v;
             triggerPersistence();
-=======
+        }
+    }
+
     function confirmSemanticTags() {
         const value = semanticInput.trim();
         if (value.length > 0) {
@@ -289,7 +285,6 @@
         } else if (e.key === 'Escape') {
             e.preventDefault();
             showSemanticPrompt = false;
->>>>>>> dbee8270
         }
     }
 

<script lang="ts">
    import { getContext, onMount } from "svelte";
<<<<<<< HEAD
  import { cubicIn, elasticOut, quartOut } from "svelte/easing";
  import { Tween } from "svelte/motion";
=======
    import { ChunkManager } from "$lib/framework/chunkManager";
>>>>>>> e20b6a4d

    const PaneState = {
		Default: "Default",
		MovingPane: "MovingPane",
		ResizingPane: "ResizingPane",
		Maximized: "Maximized",
	} as const;

    let { data } = $props();
    let paneData: PaneData = $state(data);
    let paneState: PaneStateKey = $state(PaneState.Default);
    let appState: AppState = getContext("appstate");
    let chunkManager: ChunkManager = getContext("chunkManager");


    let unscaledWidth = $derived(paneData.paneSize[0] * appState.unitToPixelRatio.current);
    let unscaledHeight = $derived(paneData.paneSize[1] * appState.unitToPixelRatio.current);
    let xOffset = $derived(paneData.paneCoords[0] * appState.unitToPixelRatio.current);  
    let yOffset = $derived(paneData.paneCoords[1] * appState.unitToPixelRatio.current);  
    let active = $state(false);
    let dragging = $state(false);
    let shouldCancelPointerEvents = $derived((appState.state == "MovingPane") ? "pointer-events-none" : "");
    let resizing = $state(0);
    let mouseDelta = [0, 0];
    let persistenceTimeout: NodeJS.Timeout | null = null;
    let isSelected = $derived(appState.isSelected(paneData.uuid));

    let scale = new Tween(1, {
        easing: quartOut,
        duration: 200,
    });
    let width = $derived(scale.current * unscaledWidth);
    let height = $derived(scale.current * unscaledHeight);


    function onmouseenter() {
        active = true;
        scale.set(1.02);
    }
    function onmouseleave() {
        active = false;
        dragging = false;
        scale.set(1);
    }
    
    function onmousedown(event: MouseEvent) {
        if (!active) {
            return;
        }
        
        // Handle shift-click selection
        if (event.shiftKey) {
            appState.toggleSelection(paneData.uuid);
            event.stopPropagation();
            return;
        }
        
        let resizeMargin = 10;
        if (event.x > xOffset + width - resizeMargin) {
            console.log("right")
            // resize right
            resizing = 2;
            return;
        } else if (event.x < xOffset + resizeMargin) {
            console.log("left")
            //resizing left
            resizing = 4;
            return;
        } else if (event.y < yOffset + resizeMargin) {
            console.log("top")
            // resize top
            resizing = 1;
            return;
        } else if (event.y > height + yOffset - resizeMargin) {
            console.log("bottom")
            resizing = 3
            return;
        }

        if (appState.state != "MovingPane") {
            return;
        }

        scale.set(1.1);
        dragging = true;
        event.stopPropagation();
    }

    function triggerPersistence() {
        // Clear any existing timeout
        if (persistenceTimeout) {
            clearTimeout(persistenceTimeout);
        }
        
        // Debounce persistence to avoid too many storage writes
        persistenceTimeout = setTimeout(() => {
            try {
                // Update the pane data in the chunk manager's tracking
                const chunkHolder = chunkManager.loadedChunks.get(paneData.chunkCoords[0])?.get(paneData.chunkCoords[1]);
                if (chunkHolder) {
                    chunkHolder.paneData.set(paneData.uuid, paneData);
                    // Trigger persistence to storage
                    chunkManager.persistChunkToStorage(paneData.chunkCoords, chunkHolder);
                }
            } catch (error) {
                console.warn('Failed to persist pane changes:', error);
            }
        }, 100); // 100ms debounce
    }

    function onmouseup() {
        dragging = false;
        resizing = 0;
<<<<<<< HEAD
        scale.set(1.02);
=======
        
        // Trigger persistence when dragging/resizing ends
        triggerPersistence();
>>>>>>> e20b6a4d
    }
    function onmousemove(event: MouseEvent) {
        if (dragging) {
            xOffset += event.movementX;
            yOffset += event.movementY;
            
            // Update the underlying paneData coordinates
            paneData.paneCoords[0] = xOffset / appState.unitToPixelRatio.current;
            paneData.paneCoords[1] = yOffset / appState.unitToPixelRatio.current;
            return;
        }

        switch (resizing) {
            case 1:
                yOffset += event.movementY;
<<<<<<< HEAD
                unscaledHeight += event.movementY;
                break;
            case 2: 
                //xOffset += event.movementX;
                unscaledWidth += event.movementX;
                break;
            case 3: 
                //yOffset += event.movementY;
                unscaledHeight += event.movementY;
                break;
            case 4: 
                xOffset += event.movementX;
                unscaledWidth -= event.movementX;
=======
                height += event.movementY;
                paneData.paneCoords[1] = yOffset / appState.unitToPixelRatio.current;
                paneData.paneSize[1] = height / appState.unitToPixelRatio.current;
                break;
            case 2: 
                //xOffset += event.movementX;
                width += event.movementX;
                paneData.paneSize[0] = width / appState.unitToPixelRatio.current;
                break;
            case 3: 
                //yOffset += event.movementY;
                height += event.movementY;
                paneData.paneSize[1] = height / appState.unitToPixelRatio.current;
                break;
            case 4: 
                xOffset += event.movementX;
                width -= event.movementX;
                paneData.paneCoords[0] = xOffset / appState.unitToPixelRatio.current;
                paneData.paneSize[0] = width / appState.unitToPixelRatio.current;
>>>>>>> e20b6a4d
                break;
        }
    }


    // PDF preview state (use $state so Svelte reactivity updates the template)
	let pdfUrl = $state<string | null>(null);
    let imgUrl =  $state<string | null>(null);
	let _prevUrl: string | null = null;
    function onFileChange(e: Event) {
        const input = e.target as HTMLInputElement;
        const file = input?.files?.[0];
        if (!file) {
            return;
        }
        console.log("Opening " + file.type);
        if (_prevUrl) {
            URL.revokeObjectURL(_prevUrl);
        }
        if (file.type === 'application/pdf') {
            const url = URL.createObjectURL(file);
            pdfUrl = url;
            _prevUrl = url;
        } else if (file.type.startsWith('image/')) {
            imgUrl = URL.createObjectURL(file);
        } else {
            pdfUrl = null;
            _prevUrl = null;
        }
    }

</script>

<!-- svelte-ignore a11y_no_static_element_interactions -->
<div
    style="
	left: {xOffset - (width - unscaledWidth) / 2}px;
	top: {yOffset - (height - unscaledHeight) / 2}px;
	width: {width}px;
	height: {height}px;
    border-radius: 25px;
    overflow: hidden;
    z-index: 10;
    border: 20px;

	"
    class="
    pane-{paneData.uuid}
    absolute
    bg-slate-500
    {isSelected ? 'ring-4 ring-blue-500 ring-opacity-75' : ''}
    "
    {onmouseenter}
    {onmouseleave}
    {onmousedown}
    {onmouseup}
    {onmousemove}
>
    <div class="        
        flex justify-center items-center text-center w-full h-full text-slate-50">
        <!-- PDF preview (renders when a PDF is selected) -->
        {#if pdfUrl}
            <div style="
            width: {width}px;
            height: {height}px;
            "
            class="border border-gray-300 absolute
            ">
                <object title="PDF preview" data={pdfUrl + "#toolbar=0&navpanes=0&scrollbar=0&statusbar=0&messages=0"} type="application/pdf" width="100%" height="100%">
                    <p>PDF preview not available.</p>
                </object>
            </div>
        {:else if imgUrl}
            <img src="{imgUrl}" alt="" style="
            user-drag: none;
            user-select: none;"/>
        {:else}
            <!-- PDF upload input -->
            <label for="pdf-input-{paneData.uuid}" class="text-sm block">
                <svg xmlns="http://www.w3.org/2000/svg" width="{width/2}" height="{width/2}" viewBox="0 0 24 24" fill="none" stroke="currentColor" stroke-width="2" stroke-linecap="round" stroke-linejoin="round" class="icon icon-tabler icons-tabler-outline icon-tabler-file"><path stroke="none" d="M0 0h24v24H0z" fill="none"/><path d="M14 3v4a1 1 0 0 0 1 1h4" /><path d="M17 21h-10a2 2 0 0 1 -2 -2v-14a2 2 0 0 1 2 -2h7l5 5v11a2 2 0 0 1 -2 2z" /></svg>
            </label>
            <input 
            id="pdf-input-{paneData.uuid}"
            type="file"
            accept="*"
            onchange={onFileChange}
            class="mt-1 hidden" />
        {/if}
    </div>
</div><|MERGE_RESOLUTION|>--- conflicted
+++ resolved
@@ -1,11 +1,8 @@
 <script lang="ts">
     import { getContext, onMount } from "svelte";
-<<<<<<< HEAD
-  import { cubicIn, elasticOut, quartOut } from "svelte/easing";
-  import { Tween } from "svelte/motion";
-=======
+    import { cubicIn, elasticOut, quartOut } from "svelte/easing";
+    import { Tween } from "svelte/motion";
     import { ChunkManager } from "$lib/framework/chunkManager";
->>>>>>> e20b6a4d
 
     const PaneState = {
 		Default: "Default",
@@ -119,13 +116,10 @@
     function onmouseup() {
         dragging = false;
         resizing = 0;
-<<<<<<< HEAD
         scale.set(1.02);
-=======
         
         // Trigger persistence when dragging/resizing ends
         triggerPersistence();
->>>>>>> e20b6a4d
     }
     function onmousemove(event: MouseEvent) {
         if (dragging) {
@@ -141,41 +135,26 @@
         switch (resizing) {
             case 1:
                 yOffset += event.movementY;
-<<<<<<< HEAD
                 unscaledHeight += event.movementY;
+                paneData.paneCoords[1] = yOffset / appState.unitToPixelRatio.current;
+                paneData.paneSize[1] = height / appState.unitToPixelRatio.current;
                 break;
             case 2: 
                 //xOffset += event.movementX;
                 unscaledWidth += event.movementX;
+                paneData.paneSize[0] = width / appState.unitToPixelRatio.current;
                 break;
             case 3: 
                 //yOffset += event.movementY;
                 unscaledHeight += event.movementY;
+                paneData.paneSize[1] = height / appState.unitToPixelRatio.current;
+
                 break;
             case 4: 
                 xOffset += event.movementX;
                 unscaledWidth -= event.movementX;
-=======
-                height += event.movementY;
-                paneData.paneCoords[1] = yOffset / appState.unitToPixelRatio.current;
-                paneData.paneSize[1] = height / appState.unitToPixelRatio.current;
-                break;
-            case 2: 
-                //xOffset += event.movementX;
-                width += event.movementX;
-                paneData.paneSize[0] = width / appState.unitToPixelRatio.current;
-                break;
-            case 3: 
-                //yOffset += event.movementY;
-                height += event.movementY;
-                paneData.paneSize[1] = height / appState.unitToPixelRatio.current;
-                break;
-            case 4: 
-                xOffset += event.movementX;
-                width -= event.movementX;
                 paneData.paneCoords[0] = xOffset / appState.unitToPixelRatio.current;
                 paneData.paneSize[0] = width / appState.unitToPixelRatio.current;
->>>>>>> e20b6a4d
                 break;
         }
     }
